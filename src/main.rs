--- conflicted
+++ resolved
@@ -5,20 +5,6 @@
 use anyhow::Context;
 use clap::{Parser, Subcommand};
 use dumbpipe::NodeTicket;
-<<<<<<< HEAD
-use iroh::{
-    endpoint::{get_remote_node_id, Connecting},
-    Endpoint, NodeAddr, SecretKey,
-};
-use reqwest::StatusCode;
-use serde_json::{Map, Value};
-use std::process::exit;
-use std::time::Duration;
-use std::{fs, io, net::{SocketAddr, SocketAddrV4, SocketAddrV6, ToSocketAddrs}, str::FromStr};
-use std::io::Read;
-use tokio::time::sleep;
-use tokio::{io::{AsyncRead, AsyncWrite, AsyncWriteExt}, select, time};
-=======
 use iroh::{endpoint::Connecting, Endpoint, NodeAddr, SecretKey};
 use std::{
     io,
@@ -29,7 +15,6 @@
     io::{AsyncRead, AsyncWrite, AsyncWriteExt},
     select,
 };
->>>>>>> 1fb0d4ed
 use tokio_util::sync::CancellationToken;
 use tracing::{error, info, warn};
 use serde::Deserialize;
@@ -336,13 +321,8 @@
                 continue;
             }
         };
-<<<<<<< HEAD
-        let remote_node_id = get_remote_node_id(&connection)?;
-        tracing::debug!("got connection from {}", remote_node_id);
-=======
         let remote_node_id = &connection.remote_node_id()?;
         tracing::info!("got connection from {}", remote_node_id);
->>>>>>> 1fb0d4ed
         let (s, mut r) = match connection.accept_bi().await {
             Ok(x) => x,
             Err(cause) => {
